--- conflicted
+++ resolved
@@ -85,11 +85,11 @@
 
 Szczegółowe przykłady CLI znajdują się w [docs/cli_examples.md](docs/cli_examples.md).
 
-<<<<<<< HEAD
+
 ### Walidacja / utility CLI
 Helper do walidacji i eksperymentów jest wystawiony jako
 `ken_burns_reel.cli`:
-=======
+
 Flagi pomocnicze:
 
 - `--validate` — sprawdza poprawność argumentów i kończy działanie.
@@ -97,7 +97,7 @@
 - `--readability-ms` ma domyślną wartość **1400**; niższa wartość zostanie odrzucona.
 
 One-liner (PowerShell/Bash/CMD):
->>>>>>> 2a133996
+
 
 ```
 python -m ken_burns_reel.cli --trans fg-fade --transition-duration 0.3 input_folder
