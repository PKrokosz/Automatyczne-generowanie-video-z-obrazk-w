"""Command line interface for ken_burns_reel."""
from __future__ import annotations

import argparse
import logging
import os
import random
import sys
from datetime import datetime
from pathlib import Path

import numpy as np
import yaml

from .bin_config import resolve_imagemagick, resolve_tesseract
from .builder import make_filmstrip, _export_profile, _fit_audio_clip
from .layers import shadow_cache_stats
from .ocr import verify_tesseract_available
from .validate import validate_args


def _page_scale_type(x: str) -> float:
    v = float(x)
    if not (0.80 < v <= 1.0):
        raise argparse.ArgumentTypeError("--page-scale must be in (0.80,1.0]")
    return v


def _parallax_type(x: str) -> float:
    v = float(x)
    return max(0.0, min(1.0, v))


def _parallax_fg_type(x: str) -> float:
    v = float(x)
    return max(0.0, min(0.5, v))


def _nonneg_int(x: str) -> int:
    v = int(x)
    if v < 0:
        raise argparse.ArgumentTypeError("--panel-bleed must be >= 0")
    return v


def _clamp_nonneg_int(x: str) -> int:
    return max(0, int(x))


def _zoom_max_type(x: str) -> float:
    v = float(x)
    if v < 1.0:
        raise argparse.ArgumentTypeError("--zoom-max must be >= 1.0")
    return v


def _legacy_out_path(output_arg: str | None, default_name: str, base_folder: str) -> str:
    if output_arg:
        if output_arg.endswith(os.sep) or os.path.isdir(output_arg):
            out = os.path.join(output_arg, default_name)
        else:
            out = output_arg
    else:
        out = os.path.join(base_folder, default_name)

    os.makedirs(os.path.dirname(out), exist_ok=True)

    if not os.path.exists(out):
        return out
    root, ext = os.path.splitext(out)
    ts = datetime.now().strftime("%Y%m%d-%H%M%S")
    cand = f"{root}_{ts}{ext}"
    if not os.path.exists(cand):
        return cand
    i = 2
    while True:
        cand = f"{root}_{i}{ext}"
        if not os.path.exists(cand):
            return cand
        i += 1


def _resolve_out_path(args: argparse.Namespace, default_name: str, base_folder: str) -> str:
    if args.out_naming == "keep":
        return _legacy_out_path(args.output, default_name, base_folder)
    ts = datetime.now().strftime("%Y%m%d-%H%M%S")
    slug = Path(args.folder).name
    mode = args.mode or "classic"
    if args.out_naming == "custom":
        prefix = args.out_prefix or "video"
        name = f"{prefix}_{ts}.mp4"
    else:
        prefix = args.out_prefix or ""
        name = f"{prefix}{slug}-{mode}_{ts}.mp4"
    out_dir = args.output if args.output else base_folder
    os.makedirs(out_dir, exist_ok=True)
    return os.path.join(out_dir, name)


def _run_oneclick(args: argparse.Namespace, target_size: tuple[int, int]) -> None:
    """Run simplified one-click workflow for comic pages."""

    from .panels import export_panels
    from .builder import make_panels_overlay_sequence
    from .audio import extract_beats
    import tempfile

    resolve_imagemagick(args.magick)
    resolve_tesseract(args.tesseract)
    verify_tesseract_available()

    pages_dir = os.path.join(args.folder, "pages")
    if not os.path.isdir(pages_dir):
        pages_dir = args.folder

    page_paths = [
        os.path.join(pages_dir, f)
        for f in os.listdir(pages_dir)
        if os.path.splitext(f)[1].lower() in {".jpg", ".jpeg", ".png"}
    ]
    page_paths.sort(key=lambda s: os.path.basename(s).lower())
    if not page_paths:
        raise FileNotFoundError("Brak obrazów stron.")

    with tempfile.TemporaryDirectory(prefix="panels_tmp") as tmpdir:
        for i, path in enumerate(page_paths, 1):
            out_sub = os.path.join(tmpdir, f"page_{i:04d}")
            export_panels(
                path,
                out_sub,
                mode="mask",
                bleed=12,
                tight_border=2,
                feather=2,
                gutter_thicken=args.gutter_thicken,
                min_area_ratio=args.min_panel_area_ratio,
                roughen=args.roughen,
                roughen_scale=args.roughen_scale,
            )

        beat_times = None
        audio_path = None
        audio_exts = {".mp3", ".wav", ".m4a"}
        candidates = []
        for base in {args.folder, os.path.dirname(args.folder)}:
            if os.path.isdir(base):
                for f in os.listdir(base):
                    if os.path.splitext(f)[1].lower() in audio_exts:
                        candidates.append(os.path.join(base, f))
        candidates.sort(key=lambda s: os.path.basename(s).lower())
        audio_path = args.audio
        if not audio_path and candidates:
            audio_path = candidates[0]
        if audio_path and args.align_beat:
            beat_times = extract_beats(audio_path)
        elif args.align_beat and not audio_path:
            print("⚠️ Nie znaleziono pliku audio – wideo bez wyrównania do beatów.")
            args.align_beat = False
        overlay_scale = args.overlay_scale if args.overlay_scale is not None else 1.6
        overlay_fit = args.overlay_fit if args.overlay_fit is not None else 0.7
        overlay_mode = args.overlay_mode or "anchored"

        clip = make_panels_overlay_sequence(
            page_paths,
            tmpdir,
            target_size=target_size,
            fps=30,
            dwell=args.dwell,
            travel=args.travel,
            travel_ease="inout",
            align_beat=args.align_beat,
            beat_times=beat_times,
            overlay_fit=overlay_fit,
            overlay_mode=overlay_mode,
            overlay_scale=overlay_scale,
            bg_source="page",
            bg_blur=args.bg_blur,
            bg_tex=args.bg_tex,
            parallax_bg=args.parallax_bg,
            parallax_fg=args.parallax_fg,
            fg_shadow=args.fg_shadow,
            fg_shadow_blur=args.fg_shadow_blur,
            fg_shadow_offset=args.fg_shadow_offset,
            fg_glow=args.fg_glow,
            fg_glow_blur=args.fg_glow_blur,
            overlay_edge=args.overlay_edge,
            overlay_edge_strength=args.overlay_edge_strength,
            min_panel_area_ratio=args.min_panel_area_ratio,
            gutter_thicken=args.gutter_thicken,
            debug_overlay=args.debug_overlay,
            timing_profile=args.timing_profile,
            bpm=args.bpm,
            beats_per_panel=args.beats_per_panel,
            beats_travel=args.beats_travel,
            readability_ms=args.readability_ms,
            min_dwell=args.min_dwell,
            max_dwell=args.max_dwell,
            settle_min=args.settle_min,
            settle_max=args.settle_max,
            quantize=args.quantize,
            page_scale_overlay=args.page_scale_overlay,
            bg_vignette=args.bg_vignette,
            overlay_pop=args.overlay_pop,
            overlay_jitter=args.overlay_jitter,
            overlay_frame_px=args.overlay_frame_px,
            overlay_frame_color=args.overlay_frame_color,
            bg_offset=args.bg_offset,
            fg_offset=args.fg_offset,
            seed=args.seed,
<<<<<<< HEAD
            bubble_lift=getattr(args, "bubble_lift", False),
            detect_bubbles=args.detect_bubbles == "on",
            bubble_min_area=args.bubble_min_area,
            bubble_roundness_min=args.bubble_roundness_min,
            bubble_feather_px=getattr(args, "bubble_feather_px", 2),
            bg_drift_zoom=getattr(args, "bg_drift_zoom", 0.0),
            bg_drift_speed=getattr(args, "bg_drift_speed", 0.0),
            fg_drift_zoom=getattr(args, "fg_drift_zoom", 0.0),
            fg_drift_speed=getattr(args, "fg_drift_speed", 0.0),
=======
>>>>>>> 6fe40289
            travel_path=args.travel_path,
            deep_bottom_glow=args.deep_bottom_glow,
            look=args.look,
            limit_items=args.limit_items,
            trans="smear",
            trans_dur=0.30,
            smear_strength=1.1,
        )

        if audio_path:
            audio = _fit_audio_clip(audio_path, clip.duration, args.audio_fit, gain_db=args.audio_gain)
            clip = clip.set_audio(audio)

        out_path = _resolve_out_path(args, "final_video.mp4", args.folder)
        prof = _export_profile(args.profile, args.codec, target_size)
        if prof.get("resize"):
            clip = clip.resize(newsize=prof["resize"])
        if args.profile == "perf":
            hits, misses = shadow_cache_stats()
            total = hits + misses
            rate = hits / total if total else 0.0
            logging.info(
                "shadow_cache hit-rate: %.2f%% (%d/%d)", rate * 100, hits, total
            )
            clip_count = sum(1 for _ in clip.iter_clips())
            logging.info("VideoClip count: %d", clip_count)
        clip.write_videofile(
            out_path,
            fps=prof["fps"],
            codec=prof["codec"],
            audio_codec=prof["audio_codec"],
            audio_bitrate=prof["audio_bitrate"],
            ffmpeg_params=prof["ffmpeg_params"],
            preset=prof["preset"],
        )

def parse_args(argv: list[str] | None = None) -> argparse.Namespace:
    parser = argparse.ArgumentParser(description="Build a Ken Burns style video")
    parser.add_argument("folder", help="Input folder with images and audio")
    parser.add_argument("--preset", action="append", default=[], help="Path to YAML preset overriding defaults")
    parser.add_argument("--tesseract", help="Path to Tesseract binary")
    parser.add_argument("--magick", help="Path to ImageMagick binary")
    parser.add_argument(
        "--output",
        help="Path to MP4 file or output directory. If existing, a timestamp/counter is appended.",
    )
    parser.add_argument(
        "--out-naming",
        choices=["auto", "keep", "custom"],
        default="auto",
        help="Naming policy for output file",
    )
    parser.add_argument("--out-prefix", default="", help="Prefix for auto/custom naming")
    parser.add_argument("--export-panels", help="Export detected panels to folder")
    parser.add_argument("--oneclick", action="store_true", help="Tryb one-click: auto video from pages and audio")
    parser.add_argument("--validate", action="store_true", help="Validate arguments and exit")
    parser.add_argument("--deterministic", action="store_true", help="Force deterministic build")
    parser.add_argument(
        "--export-mode",
        choices=["rect", "mask"],
        default="rect",
        help="Panel export mode",
    )
    parser.add_argument(
        "--mode",
        choices=["classic", "panels", "panels-items", "panels-overlay"],
        default=None,
        help=(
            "classic: dotychczasowy montaż; panels: ruch kamery po panelach komiksu; panels-items: montaż z pojedynczych paneli; panels-overlay: tło strona, foreground panel"
        ),
    )
    parser.add_argument("--limit-items", type=int, default=999, help="Limit liczby paneli w overlay")
    parser.add_argument("--tight-border", type=int, default=1, help="Erozja konturu w eksporcie mask (px)")
    parser.add_argument("--feather", type=int, default=1, help="Feather alpha w eksporcie mask (px)")
    parser.add_argument(
        "--roughen",
        type=float,
        default=0.15,
        help="Nieregularność krawędzi maski (0..1)",
    )
    parser.add_argument(
        "--roughen-scale",
        type=int,
        default=24,
        help="Skala szumu dla roughen",
    )
    parser.add_argument(
        "--enhance",
        choices=["none", "comic"],
        default="comic",
        help="Tryb poprawy paneli",
    )
    parser.add_argument("--enhance-strength", type=float, default=1.0, help="Siła enhance")
    parser.add_argument("--shadow", type=_parallax_type, default=0.2, help="Opacity cienia pod panelem")
    parser.add_argument("--shadow-blur", type=_clamp_nonneg_int, default=12, help="Rozmycie cienia (px)")
    parser.add_argument("--shadow-offset", type=_clamp_nonneg_int, default=3, help="Offset cienia (px)")
    parser.add_argument("--dwell", type=float, default=1.0, help="Czas zatrzymania na panelu (s)")
    parser.add_argument("--travel", type=float, default=0.6, help="Czas przejazdu między panelami (s)")
    parser.add_argument(
        "--transition-duration",
        dest="trans_dur",
        type=float,
        default=0.3,
        help="Długość przejścia/crossfadu między panelami (s)",
    )
    parser.add_argument(
        "--trans-dur",
        dest="trans_dur",
        type=float,
        default=argparse.SUPPRESS,
        help=argparse.SUPPRESS,
    )
    parser.add_argument(
        "--xfade",
        dest="trans_dur",
        type=float,
        default=argparse.SUPPRESS,
        help=argparse.SUPPRESS,
    )
    parser.add_argument("--settle", type=float, default=0.14, help="Długość micro-holdu (s)")
    parser.add_argument(
        "--travel-ease",
        "--easing",
        dest="travel_ease",
        choices=["in", "out", "inout", "linear", "ease"],
        default="inout",
        help="Profil jazdy kamery",
    )
    parser.add_argument(
        "--dwell-scale",
        type=float,
        default=1.0,
        help="Globalne skalowanie czasu zatrzymania po zważeniu",
    )
    parser.add_argument(
        "--align-beat",
        action="store_true",
        help="Wyrównaj start stron do najbliższego beatu",
    )
    parser.add_argument(
        "--debug-panels",
        action="store_true",
        help=(
            "Tryb debug – zapisuje plik panels_debug.jpg z wykrytymi ramkami i kończy działanie."
        ),
    )
    parser.add_argument(
        "--audio-fit",
        choices=["trim", "silence", "loop"],
        default="trim",
        help="Jak dopasować audio do długości wideo",
    )
    parser.add_argument("--audio", help="Ścieżka do pliku audio")
    parser.add_argument(
        "--audio-gain",
        type=float,
        default=0.0,
        help="Wzmocnienie ścieżki audio (dB)",
    )
    parser.add_argument(
        "--dwell-mode",
        choices=["first", "each"],
        default="first",
        help="Na ilu panelach zatrzymywać się w pełni",
    )
    parser.add_argument(
        "--bg-mode",
        choices=["none", "blur", "stretch", "gradient"],
        default="blur",
        help="Underlay pod stroną",
    )
    parser.add_argument("--bg-blur", type=float, default=8.0, help="Rozmycie tła")
    parser.add_argument(
        "--bg-tex",
        choices=["vignette", "gradient", "none"],
        default="vignette",
        help="Tekstura tła",
    )
    parser.add_argument(
        "--overlay-edge",
        choices=["feather", "torn"],
        default="feather",
        help="Typ krawędzi panelu overlay",
    )
    parser.add_argument(
        "--overlay-edge-strength",
        type=float,
        default=0.6,
        help="Siła efektu krawędzi overlay",
    )
    parser.add_argument(
        "--page-scale",
        type=_page_scale_type,
        default=0.92,
        help="Skala foreground (mniejsza niż 1.0 = widać tło)",
    )
    parser.add_argument(
        "--bg-parallax",
        type=_parallax_type,
        default=None,
        help="Siła paralaksy tła podczas travelu",
    )
    parser.add_argument(
        "--panel-bleed",
        type=_nonneg_int,
        default=24,
        help="Margines przy kadrowaniu panelu (px)",
    )
    parser.add_argument(
        "--zoom-max",
        type=_zoom_max_type,
        default=1.06,
        help="Maksymalne dodatkowe przybliżenie dla małego tekstu",
    )
    parser.add_argument(
        "--trans",
        choices=["xfade", "slide", "smear", "whip"],
        default="smear",
        help="Przejście między panelami w trybie panels-items",
    )
    parser.add_argument(
        "--smear-strength",
        type=float,
        default=1.0,
        help="Siła smuga dla przejścia smear",
    )
    parser.add_argument(
        "--profile",
        choices=["preview", "social", "quality", "perf"],
        default="social",
        help="Preset eksportu",
    )
    parser.add_argument("--preview", action="store_true", help="Skrót dla --profile preview")
    parser.add_argument(
        "--codec",
        choices=["h264", "hevc"],
        default="h264",
        help="Kodek wideo",
    )
    parser.add_argument("--size", help="Docelowy rozmiar WxH")
    parser.add_argument(
        "--aspect",
        choices=["9:16", "16:9", "1:1"],
        help="Proporcje (z --height)",
    )
    parser.add_argument("--height", type=int, help="Wysokość dla --aspect")

    def _overlay_fit_type(x: str) -> float:
        v = float(x)
        return max(0.0, min(1.0, v))

    parser.add_argument("--overlay-fit", type=_overlay_fit_type, default=None, help="Udział wysokości kadru dla panelu")
    parser.add_argument("--overlay-margin", type=int, default=None, help="Margines wokół panelu")
    parser.add_argument(
        "--overlay-mode",
        choices=["anchored", "center"],
        default="anchored",
        help="Pozycjonowanie panelu (anchored=centered to page pos, center=na środku)",
    )
    parser.add_argument(
        "--overlay-scale",
        type=float,
        default=None,
        help="Mnożnik skali panelu względem lokalnej skali tła",
    )
    parser.add_argument(
        "--bg-source",
        choices=["page", "blur", "stretch", "gradient"],
        default="page",
        help="Źródło tła: page (crop strony z toningiem), blur, stretch, gradient",
    )
    parser.add_argument(
        "--bg-tone-strength",
        type=_parallax_type,
        default=0.7,
        help="Siła tonowania tła",
    )
    parser.add_argument(
        "--fg-shadow",
        type=_parallax_type,
        default=None,
        help="Opacity cienia pod panelem (0..1, 0 = brak cienia)",
    )
    parser.add_argument(
        "--fg-shadow-blur",
        type=_clamp_nonneg_int,
        default=None,
        help="Rozmycie cienia fg",
    )
    parser.add_argument(
        "--fg-shadow-offset",
        type=_clamp_nonneg_int,
        default=None,
        help="Offset cienia fg",
    )
    parser.add_argument(
        "--fg-glow",
        type=_parallax_type,
        default=None,
        help="Siła poświaty panelu",
    )
    parser.add_argument(
        "--fg-glow-blur",
        type=_clamp_nonneg_int,
        default=None,
        help="Rozmycie poświaty",
    )
    parser.add_argument(
        "--fg-shadow-mode",
        choices=["soft", "hard"],
        default="soft",
        help="Tryb cienia foreground",
    )
    parser.add_argument("--parallax-bg", type=_parallax_type, default=None, help="Paralaksa tła overlay")
    parser.add_argument("--parallax-fg", type=_parallax_fg_type, default=None, help="Paralaksa panelu")
    parser.add_argument(
        "--gutter-thicken",
        type=_clamp_nonneg_int,
        default=2,
        help="Pogrubienie korytarzy przy eksporcie masek (px)",
    )
    parser.add_argument(
        "--min-panel-area-ratio",
        type=float,
        default=0.03,
        help="Minimalny udział panelu w stronie",
    )
    parser.add_argument(
        "--debug-overlay",
        action="store_true",
        help="Zapisz PNG z overlay dla pierwszych segmentów",
    )
    parser.add_argument("--timing-profile", choices=["human", "music", "free"], default=None, help="Profil czasu trwania segmentów")
    parser.add_argument("--bpm", type=int, help="Ustaw tempo utworu (beats per minute)")
    parser.add_argument("--beats-per-panel", type=float, default=2.0, help="Ile beatów na panel")
    parser.add_argument("--beats-travel", type=float, default=0.5, help="Ile beatów przejazdu")
    parser.add_argument(
        "--readability-ms",
        type=int,
        default=1400,
        help="Minimalna ekspozycja panelu (ms)",
    )
    parser.add_argument("--min-dwell", type=float, default=1.0, help="Minimalny czas zatrzymania (s)")
    parser.add_argument("--max-dwell", type=float, default=1.8, help="Maksymalny czas zatrzymania (s)")
    parser.add_argument("--settle-min", type=float, default=0.12, help="Minimalny czas settle (s)")
    parser.add_argument("--settle-max", type=float, default=0.22, help="Maksymalny czas settle (s)")
    parser.add_argument("--quantize", choices=["off", "1/8", "1/4"], default="off", help="Przyciągaj starty do siatki nut")
    parser.add_argument("--overlay-pop", "--pop-scale", dest="overlay_pop", type=float, default=1.0, help="Początkowa skala overlay dla efektu pop-in")
    parser.add_argument("--overlay-jitter", "--jitter", dest="overlay_jitter", type=float, default=0.0, help="Subtelny mikro-ruch overlay (px)")
    parser.add_argument("--overlay-frame-px", type=_clamp_nonneg_int, default=0, help="Grubość ramki overlay (px)")
    parser.add_argument("--overlay-frame-color", default="#000000", help="Kolor ramki overlay w formacie #RRGGBB")
    parser.add_argument("--detect-bubbles", choices=["on", "off"], default="off")
    parser.add_argument("--bubble-mode", choices=["mask", "rect"], default="mask")
    parser.add_argument("--bubble-min-area", type=int, default=200)
    parser.add_argument("--bubble-roundness-min", type=float, default=0.3)
    parser.add_argument("--bubble-contrast-min", type=float, default=0.0)
    parser.add_argument("--bubble-export", choices=["none", "masks", "keyframes"], default="none")
    parser.add_argument("--bg-offset", type=float, default=0.0, help="Opóźnienie ruchu tła (s)")
    parser.add_argument("--fg-offset", type=float, default=0.0, help="Opóźnienie ruchu panelu (s)")
    parser.add_argument("--seed", type=int, default=0, help="Seed deterministycznego driftu")
    parser.add_argument("--travel-path", choices=["linear", "arc"], default="linear", help="Tor przejazdu kamery")
    parser.add_argument("--deep-bottom-glow", type=float, default=0.0, help="Poświata od dołu (0..1)")
    parser.add_argument("--page-scale-overlay", type=_page_scale_type, default=1.0, help="Skala strony przy overlay")
    parser.add_argument("--bg-vignette", type=_parallax_type, default=0.15, help="Siła winiety tła")
    parser.add_argument("--look", choices=["none", "witcher1"], default="none", help="Preset koloru tła")
    parser.add_argument("--items-from", help="Folder z maskami paneli")

    prelim, _ = parser.parse_known_args(argv)
    preset_paths = prelim.preset
    style_presets = [p for p in preset_paths if "styles" in p]
    motion_presets = [p for p in preset_paths if "motion" in p or "motions" in p]
    other_presets = [p for p in preset_paths if p not in style_presets + motion_presets]
    for path in style_presets + motion_presets + other_presets:
        with open(path, "r", encoding="utf8") as fh:
            data = yaml.safe_load(fh) or {}
        parser.set_defaults(**data)

    args = parser.parse_args(argv)
    if argv and "--xfade" in argv:
        print("⚠️ --xfade is deprecated, use --transition-duration", file=sys.stderr)

    if isinstance(getattr(args, "bubbles", None), dict):
        bconf = args.bubbles
        if "lift" in bconf:
            args.bubble_lift = bool(bconf.get("lift"))
        if "feather_px" in bconf:
            args.bubble_feather_px = int(bconf.get("feather_px"))
    if args.mode is None:
        args.mode = "panels-overlay" if args.oneclick else "classic"

    if args.timing_profile is None:
        args.timing_profile = (
            "human" if (args.oneclick or args.mode == "panels-overlay") else "free"
        )

    if args.bg_parallax is None and getattr(args, "parallax_bg", None) is not None:
        args.bg_parallax = args.parallax_bg
    if args.bg_parallax is None:
        args.bg_parallax = 0.05 if args.mode == "panels-overlay" else 0.85
    if args.parallax_bg is None:
        args.parallax_bg = args.bg_parallax
    if args.parallax_fg is None:
        args.parallax_fg = 0.0
    if args.overlay_fit is None:
        args.overlay_fit = 0.72 if args.mode == "panels-overlay" else 0.75
    if args.overlay_margin is None:
        args.overlay_margin = 24 if args.mode == "panels-overlay" else 0
    if args.fg_shadow is None:
        args.fg_shadow = 0.22 if args.mode == "panels-overlay" else 0.25
    if args.fg_shadow_blur is None:
        args.fg_shadow_blur = 14 if args.mode == "panels-overlay" else 18
    if args.fg_shadow_offset is None:
        args.fg_shadow_offset = 4
    if args.fg_glow is None:
        args.fg_glow = 0.10 if args.mode == "panels-overlay" else 0.0
    if args.fg_glow_blur is None:
        args.fg_glow_blur = 24
    # łagodniejsze powiększenie paneli
    if args.mode == "panels-overlay" and (
        args.overlay_scale is None or args.overlay_scale == 1.6
    ):
        args.overlay_scale = 1.45

    if args.preview:
        args.profile = "preview"

    if args.travel_ease == "ease":
        args.travel_ease = "inout"
    args.readability_ms = max(args.readability_ms, 1400)
    return args


def main(argv: list[str] | None = None) -> None:
    args = parse_args(argv)
    if args.deterministic:
        random.seed(args.seed)
        np.random.seed(args.seed)
        logging.info("deterministic build seed=%s", args.seed)
    if args.validate:
        errs = validate_args(args)
        if errs:
            for e in errs:
                print(f"validation error: {e}", file=sys.stderr)
            raise SystemExit(1)
        return
    target_size = (1080, 1920)
    if args.size:
        try:
            w, h = args.size.lower().split("x")
            target_size = (int(w), int(h))
        except Exception as e:  # pragma: no cover - argparse ensures format
            raise argparse.ArgumentTypeError("--size format WxH") from e
    elif args.aspect and args.height:
        ratios = {"9:16": 9 / 16, "16:9": 16 / 9, "1:1": 1.0}
        ratio = ratios[args.aspect]
        h = args.height
        w = int(round(h * ratio))
        target_size = (w, h)

    if args.export_panels:
        from .panels import export_panels

        images = [
            os.path.join(args.folder, f)
            for f in os.listdir(args.folder)
            if os.path.splitext(f)[1].lower() in {".jpg", ".jpeg", ".png"}
        ]
        images.sort(key=lambda s: os.path.basename(s).lower())
        if not images:
            raise FileNotFoundError("Brak obrazów w folderze.")
        for i, path in enumerate(images, 1):
            out_sub = os.path.join(args.export_panels, f"page_{i:04d}")
            export_panels(
                path,
                out_sub,
                mode=args.export_mode,
                bleed=args.panel_bleed,
                tight_border=args.tight_border,
                feather=args.feather,
                gutter_thicken=args.gutter_thicken,
                min_area_ratio=args.min_panel_area_ratio,
                roughen=args.roughen,
                roughen_scale=args.roughen_scale,
            )
        return

    if args.oneclick:
        _run_oneclick(args, target_size)
        return

    resolve_imagemagick(args.magick)
    resolve_tesseract(args.tesseract)
    verify_tesseract_available()

    if args.debug_panels:
        from .panels import debug_detect_panels

        debug_detect_panels(args.folder)
        print("✅ Zapisano panels_debug.jpg – sprawdź kolejność ramek.")
        return

    if args.mode == "panels":
        from .builder import make_panels_cam_sequence
        from .audio import extract_beats
        from moviepy.editor import AudioFileClip
        from moviepy.audio.fx import audio_fadein, audio_fadeout

        images = [
            os.path.join(args.folder, f)
            for f in os.listdir(args.folder)
            if os.path.splitext(f)[1].lower() in {".jpg", ".jpeg", ".png"}
        ]
        images.sort(key=lambda s: os.path.basename(s).lower())
        if not images:
            raise FileNotFoundError("Brak obrazów w folderze.")

        beat_times = None
        audios = [
            f
            for f in os.listdir(args.folder)
            if os.path.splitext(f)[1].lower() in {".mp3", ".wav", ".m4a"}
        ]
        audio_path = args.audio
        if not audio_path and audios:
            audio_path = os.path.join(args.folder, audios[0])
        if audio_path and args.align_beat:
            beat_times = extract_beats(audio_path)

        clip = make_panels_cam_sequence(
            images,
            target_size=target_size,
            fps=30,
            dwell=args.dwell,
            travel=args.travel,
            trans_dur=args.trans_dur,
            settle=args.settle,
            travel_ease=args.travel_ease,
            dwell_scale=args.dwell_scale,
            align_beat=args.align_beat,
            beat_times=beat_times,
            audio_path=audio_path,
            audio_fit=args.audio_fit,
            dwell_mode=args.dwell_mode,
            bg_mode=args.bg_mode,
            page_scale=args.page_scale,
            bg_parallax=args.bg_parallax,
            panel_bleed=args.panel_bleed,
            zoom_max=args.zoom_max,
        )
        out_path = _resolve_out_path(args, "final_video.mp4", args.folder)
        prof = _export_profile(args.profile, args.codec, target_size)
        if prof.get("resize"):
            clip = clip.resize(newsize=prof["resize"])
        if args.profile == "perf":
            hits, misses = shadow_cache_stats()
            total = hits + misses
            rate = hits / total if total else 0.0
            logging.info(
                "shadow_cache hit-rate: %.2f%% (%d/%d)", rate * 100, hits, total
            )
            clip_count = sum(1 for _ in clip.iter_clips())
            logging.info("VideoClip count: %d", clip_count)
        clip.write_videofile(
            out_path,
            fps=prof["fps"],
            codec=prof["codec"],
            audio_codec=prof["audio_codec"],
            audio_bitrate=prof["audio_bitrate"],
            ffmpeg_params=prof["ffmpeg_params"],
            preset=prof["preset"],
        )
    elif args.mode == "panels-overlay":
        from .builder import make_panels_overlay_sequence
        from .panels import export_panels
        from .audio import extract_beats
        import tempfile

        pages_dir = args.folder
        if os.path.isdir(os.path.join(args.folder, "pages")):
            pages_dir = os.path.join(args.folder, "pages")
        page_paths = [
            os.path.join(pages_dir, f)
            for f in os.listdir(pages_dir)
            if os.path.splitext(f)[1].lower() in {".jpg", ".jpeg", ".png"}
        ]
        page_paths.sort(key=lambda s: os.path.basename(s).lower())
        if not page_paths:
            raise FileNotFoundError("Brak obrazów stron.")

        if args.items_from:
            panels_dir = args.items_from
        else:
            try:
                tmpd = tempfile.mkdtemp()
                for i, p in enumerate(page_paths, 1):
                    out_sub = os.path.join(tmpd, f"page_{i:04d}")
                    export_panels(
                        p,
                        out_sub,
                        mode="mask",
                        bleed=0,
                        tight_border=0,
                        feather=1,
                        gutter_thicken=args.gutter_thicken,
                        min_area_ratio=args.min_panel_area_ratio,
                        roughen=args.roughen,
                        roughen_scale=args.roughen_scale,
                    )
                panels_dir = tmpd
            except Exception as e:
                raise SystemExit(
                    "Failed to export panels to temporary directory. "
                    "Use --items-from to supply existing masks."
                ) from e

        beat_times = None
        audios = [
            f
            for f in os.listdir(args.folder)
            if os.path.splitext(f)[1].lower() in {".mp3", ".wav", ".m4a"}
        ]
        audio_path = None
        if audios:
            audio_path = os.path.join(args.folder, audios[0])
            if args.align_beat:
                beat_times = extract_beats(audio_path)

        clip = make_panels_overlay_sequence(
            page_paths,
            panels_dir,
            target_size=target_size,
            fps=30,
            dwell=args.dwell,
            travel=args.travel,
            travel_ease=args.travel_ease,
            align_beat=args.align_beat,
            beat_times=beat_times,
            overlay_fit=args.overlay_fit,
            overlay_margin=args.overlay_margin,
            overlay_mode=args.overlay_mode,
            overlay_scale=args.overlay_scale,
            bg_source=args.bg_source,
            bg_blur=args.bg_blur,
            bg_tex=args.bg_tex,
            bg_tone_strength=args.bg_tone_strength,
            parallax_bg=args.parallax_bg,
            parallax_fg=args.parallax_fg,
            fg_shadow=args.fg_shadow,
            fg_shadow_blur=args.fg_shadow_blur,
            fg_shadow_offset=args.fg_shadow_offset,
            fg_shadow_mode=args.fg_shadow_mode,
            fg_glow=args.fg_glow,
            fg_glow_blur=args.fg_glow_blur,
            overlay_edge=args.overlay_edge,
            overlay_edge_strength=args.overlay_edge_strength,
            min_panel_area_ratio=args.min_panel_area_ratio,
            gutter_thicken=args.gutter_thicken,
            debug_overlay=args.debug_overlay,
            timing_profile=args.timing_profile,
            bpm=args.bpm,
            beats_per_panel=args.beats_per_panel,
            beats_travel=args.beats_travel,
            readability_ms=args.readability_ms,
            min_dwell=args.min_dwell,
            max_dwell=args.max_dwell,
            settle_min=args.settle_min,
            settle_max=args.settle_max,
            quantize=args.quantize,
            page_scale_overlay=args.page_scale_overlay,
            bg_vignette=args.bg_vignette,
            overlay_pop=args.overlay_pop,
            overlay_jitter=args.overlay_jitter,
            overlay_frame_px=args.overlay_frame_px,
            overlay_frame_color=args.overlay_frame_color,
            bg_offset=args.bg_offset,
            fg_offset=args.fg_offset,
            seed=args.seed,
<<<<<<< HEAD
            bubble_lift=getattr(args, "bubble_lift", False),
            detect_bubbles=args.detect_bubbles == "on",
            bubble_min_area=args.bubble_min_area,
            bubble_roundness_min=args.bubble_roundness_min,
            bubble_feather_px=getattr(args, "bubble_feather_px", 2),
            bg_drift_zoom=getattr(args, "bg_drift_zoom", 0.0),
            bg_drift_speed=getattr(args, "bg_drift_speed", 0.0),
            fg_drift_zoom=getattr(args, "fg_drift_zoom", 0.0),
            fg_drift_speed=getattr(args, "fg_drift_speed", 0.0),
=======
>>>>>>> 6fe40289
            travel_path=args.travel_path,
            deep_bottom_glow=args.deep_bottom_glow,
            look=args.look,
            limit_items=args.limit_items,
            trans=args.trans,
            trans_dur=args.trans_dur,
            smear_strength=args.smear_strength,
        )
        if audio_path:
            audio = _fit_audio_clip(audio_path, clip.duration, args.audio_fit, gain_db=args.audio_gain)
            clip = clip.set_audio(audio)
        out_path = _resolve_out_path(args, "final_video.mp4", args.folder)
        prof = _export_profile(args.profile, args.codec, target_size)
        if prof.get("resize"):
            clip = clip.resize(newsize=prof["resize"])
        if args.profile == "perf":
            hits, misses = shadow_cache_stats()
            total = hits + misses
            rate = hits / total if total else 0.0
            logging.info(
                "shadow_cache hit-rate: %.2f%% (%d/%d)", rate * 100, hits, total
            )
            clip_count = sum(1 for _ in clip.iter_clips())
            logging.info("VideoClip count: %d", clip_count)
        clip.write_videofile(
            out_path,
            fps=prof["fps"],
            codec=prof["codec"],
            audio_codec=prof["audio_codec"],
            audio_bitrate=prof["audio_bitrate"],
            ffmpeg_params=prof["ffmpeg_params"],
            preset=prof["preset"],
        )
    elif args.mode == "panels-items":
        from .builder import make_panels_items_sequence

        panel_paths = [
            os.path.join(args.folder, f)
            for f in os.listdir(args.folder)
            if os.path.splitext(f)[1].lower() in {".jpg", ".jpeg", ".png"}
        ]
        panel_paths.sort(key=lambda s: os.path.basename(s).lower())
        if not panel_paths:
            raise FileNotFoundError("Brak paneli w folderze.")
        clip = make_panels_items_sequence(
            panel_paths,
            target_size=target_size,
            fps=30,
            dwell=args.dwell,
            trans=args.trans,
            trans_dur=args.trans_dur,
            smear_strength=args.smear_strength,
            zoom_max=args.zoom_max,
            page_scale=args.page_scale,
            bg_mode=args.bg_mode,
            bg_parallax=args.bg_parallax,
        )
        out_path = _resolve_out_path(args, "final_video.mp4", args.folder)
        prof = _export_profile(args.profile, args.codec, target_size)
        if prof.get("resize"):
            clip = clip.resize(newsize=prof["resize"])
        clip.write_videofile(
            out_path,
            fps=prof["fps"],
            codec=prof["codec"],
            audio_codec=prof["audio_codec"],
            audio_bitrate=prof["audio_bitrate"],
            ffmpeg_params=prof["ffmpeg_params"],
            preset=prof["preset"],
        )
    else:
        audio_exts = {".mp3", ".wav", ".m4a"}
        has_audio = any(
            os.path.splitext(f)[1].lower() in audio_exts for f in os.listdir(args.folder)
        )
        audio_fit = args.audio_fit
        if not has_audio and not args.audio:
            audio_fit = "silence"
        src = make_filmstrip(
            args.folder,
            audio_fit=audio_fit,
            profile=args.profile,
            codec=args.codec,
            target_size=target_size,
        )
        if os.path.exists(src):
            dst = _resolve_out_path(args, "final_video.mp4", args.folder)
            if os.path.abspath(src) != os.path.abspath(dst):
                os.makedirs(os.path.dirname(dst), exist_ok=True)
                os.replace(src, dst)


if __name__ == "__main__":
    main()<|MERGE_RESOLUTION|>--- conflicted
+++ resolved
@@ -207,7 +207,7 @@
             bg_offset=args.bg_offset,
             fg_offset=args.fg_offset,
             seed=args.seed,
-<<<<<<< HEAD
+
             bubble_lift=getattr(args, "bubble_lift", False),
             detect_bubbles=args.detect_bubbles == "on",
             bubble_min_area=args.bubble_min_area,
@@ -217,8 +217,6 @@
             bg_drift_speed=getattr(args, "bg_drift_speed", 0.0),
             fg_drift_zoom=getattr(args, "fg_drift_zoom", 0.0),
             fg_drift_speed=getattr(args, "fg_drift_speed", 0.0),
-=======
->>>>>>> 6fe40289
             travel_path=args.travel_path,
             deep_bottom_glow=args.deep_bottom_glow,
             look=args.look,
@@ -896,7 +894,6 @@
             bg_offset=args.bg_offset,
             fg_offset=args.fg_offset,
             seed=args.seed,
-<<<<<<< HEAD
             bubble_lift=getattr(args, "bubble_lift", False),
             detect_bubbles=args.detect_bubbles == "on",
             bubble_min_area=args.bubble_min_area,
@@ -906,8 +903,7 @@
             bg_drift_speed=getattr(args, "bg_drift_speed", 0.0),
             fg_drift_zoom=getattr(args, "fg_drift_zoom", 0.0),
             fg_drift_speed=getattr(args, "fg_drift_speed", 0.0),
-=======
->>>>>>> 6fe40289
+
             travel_path=args.travel_path,
             deep_bottom_glow=args.deep_bottom_glow,
             look=args.look,
