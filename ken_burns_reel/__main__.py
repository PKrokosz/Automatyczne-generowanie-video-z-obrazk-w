"""Command line interface for ken_burns_reel."""
from __future__ import annotations

import argparse
import logging
import os
import random
import sys

import numpy as np
import yaml

from .bin_config import resolve_imagemagick, resolve_tesseract
from .builder import make_filmstrip, _export_profile, _fit_audio_clip
from .layers import shadow_cache_stats
from .ocr import verify_tesseract_available


def _page_scale_type(x: str) -> float:
    v = float(x)
    if not (0.80 < v <= 1.0):
        raise argparse.ArgumentTypeError("--page-scale must be in (0.80,1.0]")
    return v


def _parallax_type(x: str) -> float:
    v = float(x)
    return max(0.0, min(1.0, v))


def _parallax_fg_type(x: str) -> float:
    v = float(x)
    return max(0.0, min(0.5, v))


def _nonneg_int(x: str) -> int:
    v = int(x)
    if v < 0:
        raise argparse.ArgumentTypeError("--panel-bleed must be >= 0")
    return v


def _clamp_nonneg_int(x: str) -> int:
    return max(0, int(x))


def _zoom_max_type(x: str) -> float:
    v = float(x)
    if v < 1.0:
        raise argparse.ArgumentTypeError("--zoom-max must be >= 1.0")
    return v


def _run_oneclick(args: argparse.Namespace, target_size: tuple[int, int]) -> None:
    """Run simplified one-click workflow for comic pages."""

    from .panels import export_panels
    from .builder import make_panels_overlay_sequence
    from .audio import extract_beats
    import tempfile

    resolve_imagemagick(args.magick)
    resolve_tesseract(args.tesseract)
    verify_tesseract_available()

    pages_dir = os.path.join(args.folder, "pages")
    if not os.path.isdir(pages_dir):
        pages_dir = args.folder

    page_paths = [
        os.path.join(pages_dir, f)
        for f in os.listdir(pages_dir)
        if os.path.splitext(f)[1].lower() in {".jpg", ".jpeg", ".png"}
    ]
    page_paths.sort(key=lambda s: os.path.basename(s).lower())
    if not page_paths:
        raise FileNotFoundError("Brak obrazów stron.")

    with tempfile.TemporaryDirectory(prefix="panels_tmp") as tmpdir:
        for i, path in enumerate(page_paths, 1):
            out_sub = os.path.join(tmpdir, f"page_{i:04d}")
            export_panels(
                path,
                out_sub,
                mode="mask",
                bleed=12,
                tight_border=2,
                feather=2,
                gutter_thicken=args.gutter_thicken,
                min_area_ratio=args.min_panel_area_ratio,
                roughen=args.roughen,
                roughen_scale=args.roughen_scale,
            )

        beat_times = None
        audio_path = None
        audio_exts = {".mp3", ".wav", ".m4a"}
        candidates = []
        for base in {args.folder, os.path.dirname(args.folder)}:
            if os.path.isdir(base):
                for f in os.listdir(base):
                    if os.path.splitext(f)[1].lower() in audio_exts:
                        candidates.append(os.path.join(base, f))
        candidates.sort(key=lambda s: os.path.basename(s).lower())
        audio_path = args.audio
        if not audio_path and candidates:
            audio_path = candidates[0]
        if audio_path and args.align_beat:
            beat_times = extract_beats(audio_path)
        elif args.align_beat and not audio_path:
            print("⚠️ Nie znaleziono pliku audio – wideo bez wyrównania do beatów.")
            args.align_beat = False
        overlay_scale = args.overlay_scale if args.overlay_scale is not None else 1.6
        overlay_fit = args.overlay_fit if args.overlay_fit is not None else 0.7
        overlay_mode = args.overlay_mode or "anchored"

        clip = make_panels_overlay_sequence(
            page_paths,
            tmpdir,
            target_size=target_size,
            fps=30,
            dwell=args.dwell,
            travel=args.travel,
            travel_ease="inout",
            align_beat=args.align_beat,
            beat_times=beat_times,
            overlay_fit=overlay_fit,
            overlay_mode=overlay_mode,
            overlay_scale=overlay_scale,
            bg_source="page",
            bg_blur=args.bg_blur,
            bg_tex=args.bg_tex,
            parallax_bg=args.parallax_bg,
            parallax_fg=args.parallax_fg,
            fg_shadow=args.fg_shadow,
            fg_shadow_blur=args.fg_shadow_blur,
            fg_shadow_offset=args.fg_shadow_offset,
            fg_glow=args.fg_glow,
            fg_glow_blur=args.fg_glow_blur,
            overlay_edge=args.overlay_edge,
            overlay_edge_strength=args.overlay_edge_strength,
            min_panel_area_ratio=args.min_panel_area_ratio,
            gutter_thicken=args.gutter_thicken,
            debug_overlay=args.debug_overlay,
            timing_profile=args.timing_profile,
            bpm=args.bpm,
            beats_per_panel=args.beats_per_panel,
            beats_travel=args.beats_travel,
            readability_ms=args.readability_ms,
            min_dwell=args.min_dwell,
            max_dwell=args.max_dwell,
            settle_min=args.settle_min,
            settle_max=args.settle_max,
            quantize=args.quantize,
            page_scale_overlay=args.page_scale_overlay,
            bg_vignette=args.bg_vignette,
            overlay_pop=args.overlay_pop,
            overlay_jitter=args.overlay_jitter,
            overlay_frame_px=args.overlay_frame_px,
            overlay_frame_color=args.overlay_frame_color,
            bg_offset=args.bg_offset,
            fg_offset=args.fg_offset,
            seed=args.seed,
            travel_path=args.travel_path,
            deep_bottom_glow=args.deep_bottom_glow,
            look=args.look,
            limit_items=args.limit_items,
            trans="smear",
            trans_dur=0.30,
            smear_strength=1.1,
        )

        if audio_path:
            audio = _fit_audio_clip(audio_path, clip.duration, args.audio_fit, gain_db=args.audio_gain)
            clip = clip.set_audio(audio)

        out_path = os.path.join(args.folder, "final_video.mp4")
        prof = _export_profile(args.profile, args.codec, target_size)
        if prof.get("resize"):
            clip = clip.resize(newsize=prof["resize"])
        if args.profile == "perf":
            hits, misses = shadow_cache_stats()
            total = hits + misses
            rate = hits / total if total else 0.0
            logging.info(
                "shadow_cache hit-rate: %.2f%% (%d/%d)", rate * 100, hits, total
            )
            clip_count = sum(1 for _ in clip.iter_clips())
            logging.info("VideoClip count: %d", clip_count)
        clip.write_videofile(
            out_path,
            fps=prof["fps"],
            codec=prof["codec"],
            audio_codec=prof["audio_codec"],
            audio_bitrate=prof["audio_bitrate"],
            ffmpeg_params=prof["ffmpeg_params"],
            preset=prof["preset"],
        )

def parse_args(argv: list[str] | None = None) -> argparse.Namespace:
    parser = argparse.ArgumentParser(description="Build a Ken Burns style video")
    parser.add_argument("folder", help="Input folder with images and audio")
    parser.add_argument("--preset", action="append", default=[], help="Path to YAML preset overriding defaults")
    parser.add_argument("--tesseract", help="Path to Tesseract binary")
    parser.add_argument("--magick", help="Path to ImageMagick binary")
    parser.add_argument("--export-panels", help="Export detected panels to folder")
    parser.add_argument("--oneclick", action="store_true", help="Tryb one-click: auto video from pages and audio")
    parser.add_argument("--validate", action="store_true", help="Validate arguments and exit")
    parser.add_argument("--deterministic", action="store_true", help="Force deterministic build")
    parser.add_argument(
        "--export-mode",
        choices=["rect", "mask"],
        default="rect",
        help="Panel export mode",
    )
    parser.add_argument(
        "--mode",
        choices=["classic", "panels", "panels-items", "panels-overlay"],
        default=None,
        help=(
            "classic: dotychczasowy montaż; panels: ruch kamery po panelach komiksu; panels-items: montaż z pojedynczych paneli; panels-overlay: tło strona, foreground panel"
        ),
    )
    parser.add_argument("--limit-items", type=int, default=999, help="Limit liczby paneli w overlay")
    parser.add_argument("--tight-border", type=int, default=1, help="Erozja konturu w eksporcie mask (px)")
    parser.add_argument("--feather", type=int, default=1, help="Feather alpha w eksporcie mask (px)")
    parser.add_argument(
        "--roughen",
        type=float,
        default=0.15,
        help="Nieregularność krawędzi maski (0..1)",
    )
    parser.add_argument(
        "--roughen-scale",
        type=int,
        default=24,
        help="Skala szumu dla roughen",
    )
    parser.add_argument(
        "--enhance",
        choices=["none", "comic"],
        default="comic",
        help="Tryb poprawy paneli",
    )
    parser.add_argument("--enhance-strength", type=float, default=1.0, help="Siła enhance")
    parser.add_argument("--shadow", type=_parallax_type, default=0.2, help="Opacity cienia pod panelem")
    parser.add_argument("--shadow-blur", type=_clamp_nonneg_int, default=12, help="Rozmycie cienia (px)")
    parser.add_argument("--shadow-offset", type=_clamp_nonneg_int, default=3, help="Offset cienia (px)")
    parser.add_argument("--dwell", type=float, default=1.0, help="Czas zatrzymania na panelu (s)")
    parser.add_argument("--travel", type=float, default=0.6, help="Czas przejazdu między panelami (s)")
    parser.add_argument(
        "--transition-duration",
        dest="trans_dur",
        type=float,
        default=0.3,
        help="Długość przejścia/crossfadu między panelami (s)",
    )
    parser.add_argument(
        "--trans-dur",
        dest="trans_dur",
        type=float,
        default=argparse.SUPPRESS,
        help=argparse.SUPPRESS,
    )
    parser.add_argument(
        "--xfade",
        dest="trans_dur",
        type=float,
        default=argparse.SUPPRESS,
        help=argparse.SUPPRESS,
    )
    parser.add_argument("--settle", type=float, default=0.14, help="Długość micro-holdu (s)")
    parser.add_argument(
        "--travel-ease",
        "--easing",
        dest="travel_ease",
        choices=["in", "out", "inout", "linear", "ease"],
        default="inout",
        help="Profil jazdy kamery",
    )
    parser.add_argument(
        "--dwell-scale",
        type=float,
        default=1.0,
        help="Globalne skalowanie czasu zatrzymania po zważeniu",
    )
    parser.add_argument(
        "--align-beat",
        action="store_true",
        help="Wyrównaj start stron do najbliższego beatu",
    )
    parser.add_argument(
        "--debug-panels",
        action="store_true",
        help=(
            "Tryb debug – zapisuje plik panels_debug.jpg z wykrytymi ramkami i kończy działanie."
        ),
    )
    parser.add_argument(
        "--audio-fit",
        choices=["trim", "silence", "loop"],
        default="trim",
        help="Jak dopasować audio do długości wideo",
    )
    parser.add_argument("--audio", help="Ścieżka do pliku audio")
    parser.add_argument(
        "--audio-gain",
        type=float,
        default=0.0,
        help="Wzmocnienie ścieżki audio (dB)",
    )
    parser.add_argument(
        "--dwell-mode",
        choices=["first", "each"],
        default="first",
        help="Na ilu panelach zatrzymywać się w pełni",
    )
    parser.add_argument(
        "--bg-mode",
        choices=["none", "blur", "stretch", "gradient"],
        default="blur",
        help="Underlay pod stroną",
    )
    parser.add_argument("--bg-blur", type=float, default=8.0, help="Rozmycie tła")
    parser.add_argument(
        "--bg-tex",
        choices=["vignette", "gradient", "none"],
        default="vignette",
        help="Tekstura tła",
    )
    parser.add_argument(
        "--overlay-edge",
        choices=["feather", "torn"],
        default="feather",
        help="Typ krawędzi panelu overlay",
    )
    parser.add_argument(
        "--overlay-edge-strength",
        type=float,
        default=0.6,
        help="Siła efektu krawędzi overlay",
    )
    parser.add_argument(
        "--page-scale",
        type=_page_scale_type,
        default=0.92,
        help="Skala foreground (mniejsza niż 1.0 = widać tło)",
    )
    parser.add_argument(
        "--bg-parallax",
        type=_parallax_type,
        default=None,
        help="Siła paralaksy tła podczas travelu",
    )
    parser.add_argument(
        "--panel-bleed",
        type=_nonneg_int,
        default=24,
        help="Margines przy kadrowaniu panelu (px)",
    )
    parser.add_argument(
        "--zoom-max",
        type=_zoom_max_type,
        default=1.06,
        help="Maksymalne dodatkowe przybliżenie dla małego tekstu",
    )
    parser.add_argument(
        "--trans",
        choices=["xfade", "slide", "smear", "whip"],
        default="smear",
        help="Przejście między panelami w trybie panels-items",
    )
    parser.add_argument(
        "--smear-strength",
        type=float,
        default=1.0,
        help="Siła smuga dla przejścia smear",
    )
    parser.add_argument(
        "--profile",
        choices=["preview", "social", "quality", "perf"],
        default="social",
        help="Preset eksportu",
    )
    parser.add_argument("--preview", action="store_true", help="Skrót dla --profile preview")
    parser.add_argument(
        "--codec",
        choices=["h264", "hevc"],
        default="h264",
        help="Kodek wideo",
    )
    parser.add_argument("--size", help="Docelowy rozmiar WxH")
    parser.add_argument(
        "--aspect",
        choices=["9:16", "16:9", "1:1"],
        help="Proporcje (z --height)",
    )
    parser.add_argument("--height", type=int, help="Wysokość dla --aspect")

    def _overlay_fit_type(x: str) -> float:
        v = float(x)
        return max(0.0, min(1.0, v))

    parser.add_argument("--overlay-fit", type=_overlay_fit_type, default=None, help="Udział wysokości kadru dla panelu")
    parser.add_argument("--overlay-margin", type=int, default=None, help="Margines wokół panelu")
    parser.add_argument(
        "--overlay-mode",
        choices=["anchored", "center"],
        default="anchored",
        help="Pozycjonowanie panelu (anchored=centered to page pos, center=na środku)",
    )
    parser.add_argument(
        "--overlay-scale",
        type=float,
        default=None,
        help="Mnożnik skali panelu względem lokalnej skali tła",
    )
    parser.add_argument(
        "--bg-source",
        choices=["page", "blur", "stretch", "gradient"],
        default="page",
        help="Źródło tła: page (crop strony z toningiem), blur, stretch, gradient",
    )
    parser.add_argument(
        "--bg-tone-strength",
        type=_parallax_type,
        default=0.7,
        help="Siła tonowania tła",
    )
    parser.add_argument(
        "--fg-shadow",
        type=_parallax_type,
        default=None,
        help="Opacity cienia pod panelem (0..1, 0 = brak cienia)",
    )
    parser.add_argument(
        "--fg-shadow-blur",
        type=_clamp_nonneg_int,
        default=None,
        help="Rozmycie cienia fg",
    )
    parser.add_argument(
        "--fg-shadow-offset",
        type=_clamp_nonneg_int,
        default=None,
        help="Offset cienia fg",
    )
    parser.add_argument(
        "--fg-glow",
        type=_parallax_type,
        default=None,
        help="Siła poświaty panelu",
    )
    parser.add_argument(
        "--fg-glow-blur",
        type=_clamp_nonneg_int,
        default=None,
        help="Rozmycie poświaty",
    )
    parser.add_argument(
        "--fg-shadow-mode",
        choices=["soft", "hard"],
        default="soft",
        help="Tryb cienia foreground",
    )
    parser.add_argument("--parallax-bg", type=_parallax_type, default=None, help="Paralaksa tła overlay")
    parser.add_argument("--parallax-fg", type=_parallax_fg_type, default=None, help="Paralaksa panelu")
    parser.add_argument(
        "--gutter-thicken",
        type=_clamp_nonneg_int,
        default=2,
        help="Pogrubienie korytarzy przy eksporcie masek (px)",
    )
    parser.add_argument(
        "--min-panel-area-ratio",
        type=float,
        default=0.03,
        help="Minimalny udział panelu w stronie",
    )
    parser.add_argument(
        "--debug-overlay",
        action="store_true",
        help="Zapisz PNG z overlay dla pierwszych segmentów",
    )
    parser.add_argument("--timing-profile", choices=["human", "music", "free"], default=None, help="Profil czasu trwania segmentów")
    parser.add_argument("--bpm", type=int, help="Ustaw tempo utworu (beats per minute)")
    parser.add_argument("--beats-per-panel", type=float, default=2.0, help="Ile beatów na panel")
    parser.add_argument("--beats-travel", type=float, default=0.5, help="Ile beatów przejazdu")
    parser.add_argument(
        "--readability-ms",
        type=int,
        default=1400,
        help="Minimalna ekspozycja panelu (ms)",
    )
    parser.add_argument("--min-dwell", type=float, default=1.0, help="Minimalny czas zatrzymania (s)")
    parser.add_argument("--max-dwell", type=float, default=1.8, help="Maksymalny czas zatrzymania (s)")
    parser.add_argument("--settle-min", type=float, default=0.12, help="Minimalny czas settle (s)")
    parser.add_argument("--settle-max", type=float, default=0.22, help="Maksymalny czas settle (s)")
    parser.add_argument("--quantize", choices=["off", "1/8", "1/4"], default="off", help="Przyciągaj starty do siatki nut")
    parser.add_argument("--overlay-pop", "--pop-scale", dest="overlay_pop", type=float, default=1.0, help="Początkowa skala overlay dla efektu pop-in")
    parser.add_argument("--overlay-jitter", "--jitter", dest="overlay_jitter", type=float, default=0.0, help="Subtelny mikro-ruch overlay (px)")
    parser.add_argument("--overlay-frame-px", type=_clamp_nonneg_int, default=0, help="Grubość ramki overlay (px)")
    parser.add_argument("--overlay-frame-color", default="#000000", help="Kolor ramki overlay w formacie #RRGGBB")
    parser.add_argument("--bg-offset", type=float, default=0.0, help="Opóźnienie ruchu tła (s)")
    parser.add_argument("--fg-offset", type=float, default=0.0, help="Opóźnienie ruchu panelu (s)")
    parser.add_argument("--seed", type=int, default=0, help="Seed deterministycznego driftu")
    parser.add_argument("--travel-path", choices=["linear", "arc"], default="linear", help="Tor przejazdu kamery")
    parser.add_argument("--deep-bottom-glow", type=float, default=0.0, help="Poświata od dołu (0..1)")
    parser.add_argument("--page-scale-overlay", type=_page_scale_type, default=1.0, help="Skala strony przy overlay")
    parser.add_argument("--bg-vignette", type=_parallax_type, default=0.15, help="Siła winiety tła")
    parser.add_argument("--look", choices=["none", "witcher1"], default="none", help="Preset koloru tła")
    parser.add_argument("--items-from", help="Folder z maskami paneli")

    prelim, _ = parser.parse_known_args(argv)
    preset_paths = prelim.preset
    style_presets = [p for p in preset_paths if "styles" in p]
    motion_presets = [p for p in preset_paths if "motion" in p or "motions" in p]
    other_presets = [p for p in preset_paths if p not in style_presets + motion_presets]
    for path in style_presets + motion_presets + other_presets:
        with open(path, "r", encoding="utf8") as fh:
            data = yaml.safe_load(fh) or {}
        parser.set_defaults(**data)

    args = parser.parse_args(argv)
    if argv and "--xfade" in argv:
        print("⚠️ --xfade is deprecated, use --transition-duration", file=sys.stderr)

    if args.mode is None:
        args.mode = "panels-overlay" if args.oneclick else "classic"

    if args.timing_profile is None:
        args.timing_profile = (
            "human" if (args.oneclick or args.mode == "panels-overlay") else "free"
        )

    if args.bg_parallax is None and getattr(args, "parallax_bg", None) is not None:
        args.bg_parallax = args.parallax_bg
    if args.bg_parallax is None:
        args.bg_parallax = 0.05 if args.mode == "panels-overlay" else 0.85
    if args.parallax_bg is None:
        args.parallax_bg = args.bg_parallax
    if args.parallax_fg is None:
        args.parallax_fg = 0.0
    if args.overlay_fit is None:
        args.overlay_fit = 0.72 if args.mode == "panels-overlay" else 0.75
    if args.overlay_margin is None:
        args.overlay_margin = 24 if args.mode == "panels-overlay" else 0
    if args.fg_shadow is None:
        args.fg_shadow = 0.22 if args.mode == "panels-overlay" else 0.25
    if args.fg_shadow_blur is None:
        args.fg_shadow_blur = 14 if args.mode == "panels-overlay" else 18
    if args.fg_shadow_offset is None:
        args.fg_shadow_offset = 4
    if args.fg_glow is None:
        args.fg_glow = 0.10 if args.mode == "panels-overlay" else 0.0
    if args.fg_glow_blur is None:
        args.fg_glow_blur = 24
    # łagodniejsze powiększenie paneli
    if args.mode == "panels-overlay" and (
        args.overlay_scale is None or args.overlay_scale == 1.6
    ):
        args.overlay_scale = 1.45

    if args.preview:
        args.profile = "preview"

    if args.travel_ease == "ease":
        args.travel_ease = "inout"
    if args.readability_ms < 1400:
        parser.error("--readability-ms must be >= 1400")
    return args


def main(argv: list[str] | None = None) -> None:
    args = parse_args(argv)
    if args.deterministic:
        random.seed(args.seed)
        np.random.seed(args.seed)
        logging.info("deterministic build seed=%s", args.seed)
    if args.validate:
        return
    target_size = (1080, 1920)
    if args.size:
        try:
            w, h = args.size.lower().split("x")
            target_size = (int(w), int(h))
        except Exception as e:  # pragma: no cover - argparse ensures format
            raise argparse.ArgumentTypeError("--size format WxH") from e
    elif args.aspect and args.height:
        ratios = {"9:16": 9 / 16, "16:9": 16 / 9, "1:1": 1.0}
        ratio = ratios[args.aspect]
        h = args.height
        w = int(round(h * ratio))
        target_size = (w, h)

    if args.export_panels:
        from .panels import export_panels

        images = [
            os.path.join(args.folder, f)
            for f in os.listdir(args.folder)
            if os.path.splitext(f)[1].lower() in {".jpg", ".jpeg", ".png"}
        ]
        images.sort(key=lambda s: os.path.basename(s).lower())
        if not images:
            raise FileNotFoundError("Brak obrazów w folderze.")
        for i, path in enumerate(images, 1):
            out_sub = os.path.join(args.export_panels, f"page_{i:04d}")
            export_panels(
                path,
                out_sub,
                mode=args.export_mode,
                bleed=args.panel_bleed,
                tight_border=args.tight_border,
                feather=args.feather,
                gutter_thicken=args.gutter_thicken,
                min_area_ratio=args.min_panel_area_ratio,
                roughen=args.roughen,
                roughen_scale=args.roughen_scale,
            )
        return

    if args.oneclick:
        _run_oneclick(args, target_size)
        return

    resolve_imagemagick(args.magick)
    resolve_tesseract(args.tesseract)
    verify_tesseract_available()

    if args.debug_panels:
        from .panels import debug_detect_panels

        debug_detect_panels(args.folder)
        print("✅ Zapisano panels_debug.jpg – sprawdź kolejność ramek.")
        return

    if args.mode == "panels":
        from .builder import make_panels_cam_sequence
        from .audio import extract_beats
        from moviepy.editor import AudioFileClip
        from moviepy.audio.fx import audio_fadein, audio_fadeout

        images = [
            os.path.join(args.folder, f)
            for f in os.listdir(args.folder)
            if os.path.splitext(f)[1].lower() in {".jpg", ".jpeg", ".png"}
        ]
        images.sort(key=lambda s: os.path.basename(s).lower())
        if not images:
            raise FileNotFoundError("Brak obrazów w folderze.")

        beat_times = None
        audios = [
            f
            for f in os.listdir(args.folder)
            if os.path.splitext(f)[1].lower() in {".mp3", ".wav", ".m4a"}
        ]
        audio_path = args.audio
        if not audio_path and audios:
            audio_path = os.path.join(args.folder, audios[0])
        if audio_path and args.align_beat:
            beat_times = extract_beats(audio_path)

        clip = make_panels_cam_sequence(
            images,
            target_size=target_size,
            fps=30,
            dwell=args.dwell,
            travel=args.travel,
            trans_dur=args.trans_dur,
            settle=args.settle,
            travel_ease=args.travel_ease,
            dwell_scale=args.dwell_scale,
            align_beat=args.align_beat,
            beat_times=beat_times,
            audio_path=audio_path,
            audio_fit=args.audio_fit,
            dwell_mode=args.dwell_mode,
            bg_mode=args.bg_mode,
            page_scale=args.page_scale,
            bg_parallax=args.bg_parallax,
            panel_bleed=args.panel_bleed,
            zoom_max=args.zoom_max,
        )
        out_path = os.path.join(args.folder, "final_video.mp4")
        prof = _export_profile(args.profile, args.codec, target_size)
        if prof.get("resize"):
            clip = clip.resize(newsize=prof["resize"])
        if args.profile == "perf":
            hits, misses = shadow_cache_stats()
            total = hits + misses
            rate = hits / total if total else 0.0
            logging.info(
                "shadow_cache hit-rate: %.2f%% (%d/%d)", rate * 100, hits, total
            )
            clip_count = sum(1 for _ in clip.iter_clips())
            logging.info("VideoClip count: %d", clip_count)
        clip.write_videofile(
            out_path,
            fps=prof["fps"],
            codec=prof["codec"],
            audio_codec=prof["audio_codec"],
            audio_bitrate=prof["audio_bitrate"],
            ffmpeg_params=prof["ffmpeg_params"],
            preset=prof["preset"],
        )
    elif args.mode == "panels-overlay":
        from .builder import make_panels_overlay_sequence
        from .panels import export_panels
        from .audio import extract_beats
        import tempfile

        pages_dir = args.folder
        if os.path.isdir(os.path.join(args.folder, "pages")):
            pages_dir = os.path.join(args.folder, "pages")
        page_paths = [
            os.path.join(pages_dir, f)
            for f in os.listdir(pages_dir)
            if os.path.splitext(f)[1].lower() in {".jpg", ".jpeg", ".png"}
        ]
        page_paths.sort(key=lambda s: os.path.basename(s).lower())
        if not page_paths:
            raise FileNotFoundError("Brak obrazów stron.")

        if args.items_from:
            panels_dir = args.items_from
        else:
            try:
                tmpd = tempfile.mkdtemp()
                for i, p in enumerate(page_paths, 1):
                    out_sub = os.path.join(tmpd, f"page_{i:04d}")
                    export_panels(
                        p,
                        out_sub,
                        mode="mask",
                        bleed=0,
                        tight_border=0,
                        feather=1,
                        gutter_thicken=args.gutter_thicken,
                        min_area_ratio=args.min_panel_area_ratio,
                        roughen=args.roughen,
                        roughen_scale=args.roughen_scale,
                    )
                panels_dir = tmpd
            except Exception as e:
                raise SystemExit(
                    "Failed to export panels to temporary directory. "
                    "Use --items-from to supply existing masks."
                ) from e

        beat_times = None
        audios = [
            f
            for f in os.listdir(args.folder)
            if os.path.splitext(f)[1].lower() in {".mp3", ".wav", ".m4a"}
        ]
        audio_path = None
        if audios:
            audio_path = os.path.join(args.folder, audios[0])
            if args.align_beat:
                beat_times = extract_beats(audio_path)

        clip = make_panels_overlay_sequence(
            page_paths,
            panels_dir,
            target_size=target_size,
            fps=30,
            dwell=args.dwell,
            travel=args.travel,
            travel_ease=args.travel_ease,
            align_beat=args.align_beat,
            beat_times=beat_times,
            overlay_fit=args.overlay_fit,
            overlay_margin=args.overlay_margin,
            overlay_mode=args.overlay_mode,
            overlay_scale=args.overlay_scale,
            bg_source=args.bg_source,
            bg_blur=args.bg_blur,
            bg_tex=args.bg_tex,
            bg_tone_strength=args.bg_tone_strength,
            parallax_bg=args.parallax_bg,
            parallax_fg=args.parallax_fg,
            fg_shadow=args.fg_shadow,
            fg_shadow_blur=args.fg_shadow_blur,
            fg_shadow_offset=args.fg_shadow_offset,
            fg_shadow_mode=args.fg_shadow_mode,
            fg_glow=args.fg_glow,
            fg_glow_blur=args.fg_glow_blur,
            overlay_edge=args.overlay_edge,
            overlay_edge_strength=args.overlay_edge_strength,
            min_panel_area_ratio=args.min_panel_area_ratio,
            gutter_thicken=args.gutter_thicken,
            debug_overlay=args.debug_overlay,
            timing_profile=args.timing_profile,
            bpm=args.bpm,
            beats_per_panel=args.beats_per_panel,
            beats_travel=args.beats_travel,
            readability_ms=args.readability_ms,
            min_dwell=args.min_dwell,
            max_dwell=args.max_dwell,
            settle_min=args.settle_min,
            settle_max=args.settle_max,
            quantize=args.quantize,
            page_scale_overlay=args.page_scale_overlay,
            bg_vignette=args.bg_vignette,
            overlay_pop=args.overlay_pop,
            overlay_jitter=args.overlay_jitter,
            overlay_frame_px=args.overlay_frame_px,
            overlay_frame_color=args.overlay_frame_color,
            bg_offset=args.bg_offset,
            fg_offset=args.fg_offset,
<<<<<<< HEAD
            seed=args.seed,
            bg_drift_zoom=args.bg_drift_zoom,
            bg_drift_speed=args.bg_drift_speed,
            fg_drift_zoom=args.fg_drift_zoom,
            fg_drift_speed=args.fg_drift_speed,
=======
>>>>>>> bc7e28e6
            travel_path=args.travel_path,
            deep_bottom_glow=args.deep_bottom_glow,
            look=args.look,
            limit_items=args.limit_items,
            trans=args.trans,
            trans_dur=args.trans_dur,
            smear_strength=args.smear_strength,
        )
        if audio_path:
            audio = _fit_audio_clip(audio_path, clip.duration, args.audio_fit, gain_db=args.audio_gain)
            clip = clip.set_audio(audio)
        out_path = os.path.join(args.folder, "final_video.mp4")
        prof = _export_profile(args.profile, args.codec, target_size)
        if prof.get("resize"):
            clip = clip.resize(newsize=prof["resize"])
        if args.profile == "perf":
            hits, misses = shadow_cache_stats()
            total = hits + misses
            rate = hits / total if total else 0.0
            logging.info(
                "shadow_cache hit-rate: %.2f%% (%d/%d)", rate * 100, hits, total
            )
            clip_count = sum(1 for _ in clip.iter_clips())
            logging.info("VideoClip count: %d", clip_count)
        clip.write_videofile(
            out_path,
            fps=prof["fps"],
            codec=prof["codec"],
            audio_codec=prof["audio_codec"],
            audio_bitrate=prof["audio_bitrate"],
            ffmpeg_params=prof["ffmpeg_params"],
            preset=prof["preset"],
        )
    elif args.mode == "panels-items":
        from .builder import make_panels_items_sequence

        panel_paths = [
            os.path.join(args.folder, f)
            for f in os.listdir(args.folder)
            if os.path.splitext(f)[1].lower() in {".jpg", ".jpeg", ".png"}
        ]
        panel_paths.sort(key=lambda s: os.path.basename(s).lower())
        if not panel_paths:
            raise FileNotFoundError("Brak paneli w folderze.")
        clip = make_panels_items_sequence(
            panel_paths,
            target_size=target_size,
            fps=30,
            dwell=args.dwell,
            trans=args.trans,
            trans_dur=args.trans_dur,
            smear_strength=args.smear_strength,
            zoom_max=args.zoom_max,
            page_scale=args.page_scale,
            bg_mode=args.bg_mode,
            bg_parallax=args.bg_parallax,
        )
        out_path = os.path.join(args.folder, "final_video.mp4")
        prof = _export_profile(args.profile, args.codec, target_size)
        if prof.get("resize"):
            clip = clip.resize(newsize=prof["resize"])
        clip.write_videofile(
            out_path,
            fps=prof["fps"],
            codec=prof["codec"],
            audio_codec=prof["audio_codec"],
            audio_bitrate=prof["audio_bitrate"],
            ffmpeg_params=prof["ffmpeg_params"],
            preset=prof["preset"],
        )
    else:
        make_filmstrip(
            args.folder,
            audio_fit=args.audio_fit,
            profile=args.profile,
            codec=args.codec,
            target_size=target_size,
        )


if __name__ == "__main__":
    main()<|MERGE_RESOLUTION|>--- conflicted
+++ resolved
@@ -810,14 +810,11 @@
             overlay_frame_color=args.overlay_frame_color,
             bg_offset=args.bg_offset,
             fg_offset=args.fg_offset,
-<<<<<<< HEAD
             seed=args.seed,
             bg_drift_zoom=args.bg_drift_zoom,
             bg_drift_speed=args.bg_drift_speed,
             fg_drift_zoom=args.fg_drift_zoom,
             fg_drift_speed=args.fg_drift_speed,
-=======
->>>>>>> bc7e28e6
             travel_path=args.travel_path,
             deep_bottom_glow=args.deep_bottom_glow,
             look=args.look,
